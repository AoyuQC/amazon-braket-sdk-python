--- conflicted
+++ resolved
@@ -2,14 +2,13 @@
 
 The Amazon Braket Python SDK is an open source library that provides a framework that you can use to interact with quantum computing hardware devices through Amazon Braket. This document describes how to configure your environment to use the Amazon Braket (Private Beta) locally on your computer. It does not include information about how to use Amazon Braket (Private Beta) in the AWS console.
 
-<<<<<<< HEAD
-**Getting the latest version** 
+**Getting the latest version**
 
 Get the latest version of the SDK. If you receive a notice that a new version of the SDK is available, you can update to the latest version. For more information, see [Updating to the latest release](https://github.com/aws/braket-python-sdk/tree/stable/latest#updating-to-the-latest-release). View the [Releases](https://github.com/aws/braket-python-sdk/releases) page for more information.
 
 **Use the stable/latest branch**
 
-You should always use the stable/latest branch of this repo, which includes the latest stable version of the SDK. The master branch includes in-progress features and will not work. 
+You should always use the stable/latest branch of this repo, which includes the latest stable version of the SDK. The master branch includes in-progress features and will not work.
 
 **Providing Feedback and Getting Help**
 
@@ -17,7 +16,7 @@
 
 **Important**
 
-If you **Star**, **Watch**, or submit a pull request for this repository, other users that have access to this repository are able to see your user name in the list of watchers. If you want to remain anonymous, you should not Watch or Star this repository, nor post any comments or submit a pull request. 
+If you **Star**, **Watch**, or submit a pull request for this repository, other users that have access to this repository are able to see your user name in the list of watchers. If you want to remain anonymous, you should not Watch or Star this repository, nor post any comments or submit a pull request.
 
 ## Prerequisites
 Before you begin working with the Amazon Braket SDK, make sure that you've installed or configured the following prerequisites.
@@ -50,45 +49,6 @@
 source braketvirtenv/bin/activate
 ```
 
-=======
-Tp provide feedback or request support, please contact the Amazon Braket team at [amazon-braket-preview-support@amazon.com](mailto:amazon-braket-preview-support@amazon.com?subject=Add%20a%20brief%20description%20of%20the%20issue).
-
-**Important**
-
-If you **Star**, **Watch**, or submit a pull request for this repository, other users that have access to this repository are able to see your user name in the list of watchers. If you want to remain anonymous, you should not Watch or Star this repository, nor post any comments or submit a pull request. 
-
-## Prerequisites
-Before you begin working with the Amazon Braket SDK, make sure that you've installed or configured the following prerequisites.
-
-### Python 3.7.2 or greater
-Download and install Python 3.7.2 or greater from [Python.org](https://www.python.org/downloads/).
-If you are using Windows, choose **Add Python to environment variables** before you begin the installation.
-
-### Using a Virtual Environment
-If you want to use a virtual environment for interacting with the Amazon Braket SDK, first install virtualenv with the following command:
-```bash
-pip install virtualenv
-```
-
-To learn more, see [virtualenv](https://virtualenv.pypa.io/en/stable/installation/).
-
-On Windows, you should open a new terminal window to install `virtualenv`. If you use a terminal window that was open before you installed Python, the terminal window does not use the Python environment variables needed.
-
-After you install `virtualenv`, use the following command to create a virtual environment. When you run this command, it creates a folder named `braketvirtenv`, and uses that folder as the root folder of the virtual environment. You should run the command from a location where you want to create the virtual environment.
-
-**To create a virtual environment**
-```bash
-virtualenv braketvirtenv
-```
-
-Then use one of the following options to activate the virtual environment.
-
-**To activate the virtual environment on Mac and Linux**:
-```bash
-source braketvirtenv/bin/activate
-```
-
->>>>>>> fb4cc3bd
 **To activate the virtual environment on Windows**
 ```bash
 cd braketvirtenv\scripts
@@ -123,7 +83,7 @@
 ```
 
 #### Configure a profile for the AWS CLI
-Configure a CLI profile to use your account to interact with AWS. To learn more, see [Configure AWS CLI](https://docs.aws.amazon.com/cli/latest/userguide/cli-chap-configure.html). 
+Configure a CLI profile to use your account to interact with AWS. To learn more, see [Configure AWS CLI](https://docs.aws.amazon.com/cli/latest/userguide/cli-chap-configure.html).
 
 After you create a profile, use the following command to set the `AWS_PROFILE` so that all future commands can access your AWS account and resources.
 
@@ -153,24 +113,17 @@
 
 ## Setting up the Amazon Braket Python SDKs
 Use the steps in this section to install and configure the Amazon Braket Python SDKs for your environment. You should perform the steps in the order in which they are included in this document.
- 
+
 ### Download the Amazon Braket GitHub Repositories
 The easiest way to get the SDKs is to download them directly from the GitHub site. Because the repositories are private during the Private Beta period, an SSH key is required to access the files remotely from a terminal session. If you download them directly from the GitHub site, you can just extract the files to your system or virtual environment without the extra steps of using an SSH key. You need to log in to GitHub using the account that was whitelisted for the Amazon Braket (Private Beta).
 
 Use the following links to download the Amazon Braket Python SDK repos:
 - [braket-python-ir](https://github.com/aws/braket-python-ir/archive/stable/latest.zip)
 - [braket-python-sdk](https://github.com/aws/braket-python-sdk/archive/stable/latest.zip)
-<<<<<<< HEAD
 
 ### Extract the SDK .zip files
 Because the files were downloaded directly from GitHub, the folder in the .zip file includes the name of the branch of the GitHub repo that was downloaded, in this case the `stable/latest` branch. But to use the files in the SDK, we need to rename the folder to the original name.
 
-=======
-
-### Extract the SDK .zip files
-Because the files were downloaded directly from GitHub, the folder in the .zip file includes the name of the branch of the GitHub repo that was downloaded, in this case the `stable/latest` branch. But to use the files in the SDK, we need to rename the folder to the original name.
-
->>>>>>> fb4cc3bd
 Note: Make sure you are always using the branch 'stable/latest' and not 'master' for the SDK. 'master' may contain unstable changes.
 
 **To rename the folders in the SDK .zip files**
@@ -235,28 +188,17 @@
 
 ### Available Simulators
 There are currently three simulators available for Amazon Braket. To specify which simulator to use, change the code sample to replace the value for the `AwsQuantumSimulator` to one of the following values:
-- `arn:aws:aqx:::quantum-simulator:aqx:qs1` – a Schrödinger simulator. Simulates exactly running a job on a quantum computer. Limit of 25 qubits. This simulator samples only from the state vector and outputs an array of bit strings that appears as though it came from a quantum computer. Does not provide a state vector. 
+- `arn:aws:aqx:::quantum-simulator:aqx:qs1` – a Schrödinger simulator. Simulates exactly running a job on a quantum computer. Limit of 25 qubits. This simulator samples only from the state vector and outputs an array of bit strings that appears as though it came from a quantum computer. Does not provide a state vector.
 - `arn:aws:aqx:::quantum-simulator:aqx:qs2` – a tensor network simulator. Provides an approximation of running a job on a quantum computer.
 -	`arn:aws:aqx:::quantum-simulator:aqx:qs3` – a Schrödinger simulator. Simulates exactly running a job on a quantum computer. Limit of 25 qubits. This simulator samples from the state vector but includes the entire state vector. This generates more data, and therefore incurs additional costs for storage of data in Amazon S3.
 
 #### To validate your configuration using a Python file
-<<<<<<< HEAD
 1. Open a text editor with example file `BRAKET_SDK_ROOT/examples/bell.py`.
 1. If desired, modify `folder-name` to the name of the folder to create/use for results in following line:
    `s3_folder = (f"braket-output-{aws_account_id}", "folder-name")`. Save the file.
 1. Make sure `braketvirtenv` is activated, and then run the following command:
    ```bash
    python BRAKET_SDK_ROOT/examples/bell.py
-=======
-1. Open a text editor.
-2. Copy the code sample (above), then paste it into the text editor.
-3. Replace the `AWS_ACCOUNT_ID` in the value for `s3_folder` to your 12-digit AWS account ID. If you want to use a different folder in the bucket, change `folder-name` to the name of the folder to create. If the folder already exists it uses the existing folder. Your statement  should look similar to the following:
-   `s3_folder = ("braket-output-123456789012", "folder-name")`
-4. Save the file with the name `bellpair.py`.
-5. Make sure `braketvirtenv` is activated, and then run the following command in the location where you saved the bellpair.py file to run it:
-   ```bash
-   python bellpair.py
->>>>>>> fb4cc3bd
    ```
 You should see a result similar to the following:
 ```Counter({'11': 522, '00': 478})```
@@ -277,7 +219,7 @@
 ```bash
 jupyter notebook
 ```
-Jupyter opens in a browser window. Choose **New**, and then under **Notebooks**, choose **braket**. 
+Jupyter opens in a browser window. Choose **New**, and then under **Notebooks**, choose **braket**.
 
 **Note** If you are using a Jupyter notebook from an prior installation and did not create a Braket kernel, you will not see braket available for the notebook type. Choose Python3 instead. If you choose Python3, you must have the Braket packages installed globally.
 
@@ -289,15 +231,12 @@
 When the job completes, you should see output similar to the following:
 `Counter({'00': 519, '11': 481})`
 
-<<<<<<< HEAD
 #### Debugging logs
 
 Debugging logs are available for troubleshooting. An example to enable these logs can be found in `BRAKET_SDK_ROOT/examples/debug_bell.py`. This example enables logs of task status updates to be continuously printed to console when a quantum task is created. The logs can also be configured to save to a file or output to another stream.
 
-=======
->>>>>>> fb4cc3bd
 ## Running a Quantum Algorithm on a Quantum Computer
-With Amazon Braket, you can run your quantum circuit on a physical quantum computer. The steps to do so are the same as those described to validate your environment. Just replace the example code provided in this document with your own code. 
+With Amazon Braket, you can run your quantum circuit on a physical quantum computer. The steps to do so are the same as those described to validate your environment. Just replace the example code provided in this document with your own code.
 
 The following example executes the same Bell Pair example described to validate your configuration against a Rigetti quantum computer.
 ```python
@@ -320,7 +259,7 @@
 - **D-Wave** Not yet available
 
 ### Deactivate the virtual environment
-After you are finished using the virtual environment to interact with Amazon Braket, you can deactivate it using the following command. 
+After you are finished using the virtual environment to interact with Amazon Braket, you can deactivate it using the following command.
 
 **To deactivate the virtual environment on Mac or Linux**
 ```bash
@@ -337,7 +276,6 @@
 ```
 
 When you want to use it again, you can reactivate it with the same command you used previously.
-<<<<<<< HEAD
 
 ## Updating to the latest release
 We will periodically make updates and changes the SDK or the model. When you are notified of a change that requires action on your part, use the following steps to update your environment to the latest version.
@@ -353,17 +291,9 @@
 Perform the steps described in the [Setting up the Amazon Braket Python SDKs](https://github.com/aws/braket-python-sdk/tree/stable/latest#setting-up-the-amazon-braket-python-sdks) section of this document. The links in that section point to the most recent version of the braket-python-sdk, braket-python-ir, and model file you need to set up the new version of the SDK.
 
 You can extract the file to the same location you are using and replace the existing files with the updated SDK. This lets you continue to use the same virtual environment.
-=======
-
-## Updating to the latest release
-We will periodically make updates and changes the SDK or the model. When you are notified of a change that requires action on your part, use the following steps to update your environment to the latest version.
-
-### To get the lastest updates
-Information to be provided when the next update is available.
->>>>>>> fb4cc3bd
 
 ## Sample Notebooks
-Coming soon 
+Coming soon
 
 ## Documentation
 You can generate the documentation for the SDK. First change directories (`cd`) to position the cursor in the `braket-python-sdk` directory. Then, run the following command to generate the HTML documentation files:
@@ -372,14 +302,6 @@
 tox -e docs
 ```
 
-<<<<<<< HEAD
-=======
-If you get an error that tox is not installed, run the following command to install it:
-```bash
-pip install tox
-```
-
->>>>>>> fb4cc3bd
 To view the generated documentation, open the following file in a browser:
 `BRAKET_SDK_ROOT/build/documentation/html/index.html`
 
